"""
Copyright 2024, Zep Software, Inc.

Licensed under the Apache License, Version 2.0 (the "License");
you may not use this file except in compliance with the License.
You may obtain a copy of the License at

    http://www.apache.org/licenses/LICENSE-2.0

Unless required by applicable law or agreed to in writing, software
distributed under the License is distributed on an "AS IS" BASIS,
WITHOUT WARRANTIES OR CONDITIONS OF ANY KIND, either express or implied.
See the License for the specific language governing permissions and
limitations under the License.
"""

import logging
from datetime import datetime
from time import time
from typing import Literal

from dotenv import load_dotenv
from pydantic import BaseModel
from typing_extensions import LiteralString

from graphiti_core.cross_encoder.client import CrossEncoderClient
from graphiti_core.cross_encoder.openai_reranker_client import OpenAIRerankerClient
from graphiti_core.driver.driver import GraphDriver
from graphiti_core.driver.neo4j_driver import Neo4jDriver
from graphiti_core.edges import EntityEdge, EpisodicEdge
from graphiti_core.embedder import EmbedderClient, OpenAIEmbedder
from graphiti_core.graphiti_types import GraphitiClients
from graphiti_core.helpers import (
    DEFAULT_DATABASE,
    semaphore_gather,
    validate_excluded_entity_types,
    validate_group_id,
)
from graphiti_core.llm_client import LLMClient, OpenAIClient
from graphiti_core.nodes import CommunityNode, EntityNode, EpisodeType, EpisodicNode
from graphiti_core.search.search import SearchConfig, search
from graphiti_core.search.search_config import DEFAULT_SEARCH_LIMIT, SearchResults
from graphiti_core.search.search_config_recipes import (
    COMBINED_HYBRID_SEARCH_CROSS_ENCODER,
    EDGE_HYBRID_SEARCH_NODE_DISTANCE,
    EDGE_HYBRID_SEARCH_RRF,
)
from graphiti_core.search.search_filters import SearchFilters
from graphiti_core.search.search_utils import (
    RELEVANT_SCHEMA_LIMIT,
    get_edge_invalidation_candidates,
    get_mentioned_nodes,
    get_relevant_edges,
)
from graphiti_core.telemetry import capture_event
from graphiti_core.utils.bulk_utils import (
    RawEpisode,
    add_nodes_and_edges_bulk,
    dedupe_edges_bulk,
    dedupe_nodes_bulk,
    extract_edge_dates_bulk,
    extract_nodes_and_edges_bulk,
    resolve_edge_pointers,
    retrieve_previous_episodes_bulk,
)
from graphiti_core.utils.datetime_utils import utc_now
from graphiti_core.utils.maintenance.community_operations import (
    build_communities,
    remove_communities,
    update_community,
)
from graphiti_core.utils.maintenance.edge_operations import (
    build_duplicate_of_edges,
    build_episodic_edges,
    extract_edges,
    resolve_extracted_edge,
    resolve_extracted_edges,
)
from graphiti_core.utils.maintenance.graph_data_operations import (
    EPISODE_WINDOW_LEN,
    build_indices_and_constraints,
    retrieve_episodes,
)
from graphiti_core.utils.maintenance.node_operations import (
    extract_attributes_from_nodes,
    extract_nodes,
    resolve_extracted_nodes,
)
from graphiti_core.utils.ontology_utils.entity_types_utils import validate_entity_types

logger = logging.getLogger(__name__)

load_dotenv()


class AddEpisodeResults(BaseModel):
    episode: EpisodicNode
    nodes: list[EntityNode]
    edges: list[EntityEdge]


class Graphiti:
    def __init__(
        self,
        uri: str | None = None,
        user: str | None = None,
        password: str | None = None,
        llm_client: LLMClient | None = None,
        embedder: EmbedderClient | None = None,
        cross_encoder: CrossEncoderClient | None = None,
        store_raw_episode_content: bool = True,
        graph_driver: GraphDriver | None = None,
        max_coroutines: int | None = None,
    ):
        """
        Initialize a Graphiti instance.

        This constructor sets up a connection to the Neo4j database and initializes
        the LLM client for natural language processing tasks.

        Parameters
        ----------
        uri : str
            The URI of the Neo4j database.
        user : str
            The username for authenticating with the Neo4j database.
        password : str
            The password for authenticating with the Neo4j database.
        llm_client : LLMClient | None, optional
            An instance of LLMClient for natural language processing tasks.
            If not provided, a default OpenAIClient will be initialized.
        embedder : EmbedderClient | None, optional
            An instance of EmbedderClient for embedding tasks.
            If not provided, a default OpenAIEmbedder will be initialized.
        cross_encoder : CrossEncoderClient | None, optional
            An instance of CrossEncoderClient for reranking tasks.
            If not provided, a default OpenAIRerankerClient will be initialized.
        store_raw_episode_content : bool, optional
            Whether to store the raw content of episodes. Defaults to True.
        graph_driver : GraphDriver | None, optional
            An instance of GraphDriver for database operations.
            If not provided, a default Neo4jDriver will be initialized.
        max_coroutines : int | None, optional
            The maximum number of concurrent operations allowed. Overrides SEMAPHORE_LIMIT set in the environment.
            If not set, the Graphiti default is used.

        Returns
        -------
        None

        Notes
        -----
        This method establishes a connection to the Neo4j database using the provided
        credentials. It also sets up the LLM client, either using the provided client
        or by creating a default OpenAIClient.

        The default database name is set to 'neo4j'. If a different database name
        is required, it should be specified in the URI or set separately after
        initialization.

        The OpenAI API key is expected to be set in the environment variables.
        Make sure to set the OPENAI_API_KEY environment variable before initializing
        Graphiti if you're using the default OpenAIClient.
        """

        if graph_driver:
            self.driver = graph_driver
        else:
            if uri is None:
                raise ValueError('uri must be provided when graph_driver is None')
            self.driver = Neo4jDriver(uri, user, password)

        self.database = DEFAULT_DATABASE
        self.store_raw_episode_content = store_raw_episode_content
        self.max_coroutines = max_coroutines
        if llm_client:
            self.llm_client = llm_client
        else:
            self.llm_client = OpenAIClient()
        if embedder:
            self.embedder = embedder
        else:
            self.embedder = OpenAIEmbedder()
        if cross_encoder:
            self.cross_encoder = cross_encoder
        else:
            self.cross_encoder = OpenAIRerankerClient()

        self.clients = GraphitiClients(
            driver=self.driver,
            llm_client=self.llm_client,
            embedder=self.embedder,
            cross_encoder=self.cross_encoder,
        )

        # Capture telemetry event
        self._capture_initialization_telemetry()

    def _capture_initialization_telemetry(self):
        """Capture telemetry event for Graphiti initialization."""
        try:
            # Detect provider types from class names
            llm_provider = self._get_provider_type(self.llm_client)
            embedder_provider = self._get_provider_type(self.embedder)
            reranker_provider = self._get_provider_type(self.cross_encoder)
            database_provider = self._get_provider_type(self.driver)

            properties = {
                'llm_provider': llm_provider,
                'embedder_provider': embedder_provider,
                'reranker_provider': reranker_provider,
                'database_provider': database_provider,
            }

            capture_event('graphiti_initialized', properties)
        except Exception:
            # Silently handle telemetry errors
            pass

    def _get_provider_type(self, client) -> str:
        """Get provider type from client class name."""
        if client is None:
            return 'none'

        class_name = client.__class__.__name__.lower()

        # LLM providers
        if 'openai' in class_name:
            return 'openai'
        elif 'azure' in class_name:
            return 'azure'
        elif 'anthropic' in class_name:
            return 'anthropic'
        elif 'crossencoder' in class_name:
            return 'crossencoder'
        elif 'gemini' in class_name:
            return 'gemini'
        elif 'groq' in class_name:
            return 'groq'
        # Database providers
        elif 'neo4j' in class_name:
            return 'neo4j'
        elif 'falkor' in class_name:
            return 'falkordb'
        # Embedder providers
        elif 'voyage' in class_name:
            return 'voyage'
        else:
            return 'unknown'

    async def close(self):
        """
        Close the connection to the Neo4j database.

        This method safely closes the driver connection to the Neo4j database.
        It should be called when the Graphiti instance is no longer needed or
        when the application is shutting down.

        Parameters
        ----------
        self

        Returns
        -------
        None

        Notes
        -----
        It's important to close the driver connection to release system resources
        and ensure that all pending transactions are completed or rolled back.
        This method should be called as part of a cleanup process, potentially
        in a context manager or a shutdown hook.

        Example:
            graphiti = Graphiti(uri, user, password)
            try:
                # Use graphiti...
            finally:
                graphiti.close()
        """
        await self.driver.close()

    async def build_indices_and_constraints(self, delete_existing: bool = False):
        """
        Build indices and constraints in the Neo4j database.

        This method sets up the necessary indices and constraints in the Neo4j database
        to optimize query performance and ensure data integrity for the knowledge graph.

        Parameters
        ----------
        self
        delete_existing : bool, optional
            Whether to clear existing indices before creating new ones.


        Returns
        -------
        None

        Notes
        -----
        This method should typically be called once during the initial setup of the
        knowledge graph or when updating the database schema. It uses the
        `build_indices_and_constraints` function from the
        `graphiti_core.utils.maintenance.graph_data_operations` module to perform
        the actual database operations.

        The specific indices and constraints created depend on the implementation
        of the `build_indices_and_constraints` function. Refer to that function's
        documentation for details on the exact database schema modifications.

        Caution: Running this method on a large existing database may take some time
        and could impact database performance during execution.
        """
        await build_indices_and_constraints(self.driver, delete_existing)

    async def retrieve_episodes(
        self,
        reference_time: datetime,
        last_n: int = EPISODE_WINDOW_LEN,
        group_ids: list[str] | None = None,
        source: EpisodeType | None = None,
    ) -> list[EpisodicNode]:
        """
        Retrieve the last n episodic nodes from the graph.

        This method fetches a specified number of the most recent episodic nodes
        from the graph, relative to the given reference time.

        Parameters
        ----------
        reference_time : datetime
            The reference time to retrieve episodes before.
        last_n : int, optional
            The number of episodes to retrieve. Defaults to EPISODE_WINDOW_LEN.
        group_ids : list[str | None], optional
            The group ids to return data from.

        Returns
        -------
        list[EpisodicNode]
            A list of the most recent EpisodicNode objects.

        Notes
        -----
        The actual retrieval is performed by the `retrieve_episodes` function
        from the `graphiti_core.utils` module.
        """
        return await retrieve_episodes(self.driver, reference_time, last_n, group_ids, source)

    async def add_episode(
        self,
        name: str,
        episode_body: str,
        source_description: str,
        reference_time: datetime,
        source: EpisodeType = EpisodeType.message,
        group_id: str = '',
        uuid: str | None = None,
        update_communities: bool = False,
        entity_types: dict[str, BaseModel] | None = None,
        excluded_entity_types: list[str] | None = None,
        previous_episode_uuids: list[str] | None = None,
        edge_types: dict[str, BaseModel] | None = None,
        edge_type_map: dict[tuple[str, str], list[str]] | None = None,
    ) -> AddEpisodeResults:
        """
        Process an episode and update the graph.

        This method extracts information from the episode, creates nodes and edges,
        and updates the graph database accordingly.

        Parameters
        ----------
        name : str
            The name of the episode.
        episode_body : str
            The content of the episode.
        source_description : str
            A description of the episode's source.
        reference_time : datetime
            The reference time for the episode.
        source : EpisodeType, optional
            The type of the episode. Defaults to EpisodeType.message.
        group_id : str | None
            An id for the graph partition the episode is a part of.
        uuid : str | None
            Optional uuid of the episode.
        update_communities : bool
            Optional. Whether to update communities with new node information
        entity_types : dict[str, BaseModel] | None
            Optional. Dictionary mapping entity type names to their Pydantic model definitions.
        excluded_entity_types : list[str] | None
            Optional. List of entity type names to exclude from the graph. Entities classified
            into these types will not be added to the graph. Can include 'Entity' to exclude
            the default entity type.
        previous_episode_uuids : list[str] | None
            Optional.  list of episode uuids to use as the previous episodes. If this is not provided,
            the most recent episodes by created_at date will be used.

        Returns
        -------
        None

        Notes
        -----
        This method performs several steps including node extraction, edge extraction,
        deduplication, and database updates. It also handles embedding generation
        and edge invalidation.

        It is recommended to run this method as a background process, such as in a queue.
        It's important that each episode is added sequentially and awaited before adding
        the next one. For web applications, consider using FastAPI's background tasks
        or a dedicated task queue like Celery for this purpose.

        Example using FastAPI background tasks:
            @app.post("/add_episode")
            async def add_episode_endpoint(episode_data: EpisodeData):
                background_tasks.add_task(graphiti.add_episode, **episode_data.dict())
                return {"message": "Episode processing started"}
        """
        try:
            start = time()
            now = utc_now()

            validate_entity_types(entity_types)
            validate_excluded_entity_types(excluded_entity_types, entity_types)
            validate_group_id(group_id)

            previous_episodes = (
                await self.retrieve_episodes(
                    reference_time,
                    last_n=RELEVANT_SCHEMA_LIMIT,
                    group_ids=[group_id],
                    source=source,
                )
                if previous_episode_uuids is None
                else await EpisodicNode.get_by_uuids(self.driver, previous_episode_uuids)
            )

            episode = (
                await EpisodicNode.get_by_uuid(self.driver, uuid)
                if uuid is not None
                else EpisodicNode(
                    name=name,
                    group_id=group_id,
                    labels=[],
                    source=source,
                    content=episode_body,
                    source_description=source_description,
                    created_at=now,
                    valid_at=reference_time,
                )
            )

            # Create default edge type map
            edge_type_map_default = (
                {('Entity', 'Entity'): list(edge_types.keys())}
                if edge_types is not None
                else {('Entity', 'Entity'): []}
            )

            # Extract entities as nodes

            extracted_nodes = await extract_nodes(
                self.clients, episode, previous_episodes, entity_types, excluded_entity_types
            )

            # Extract edges and resolve nodes
            (nodes, uuid_map, node_duplicates), extracted_edges = await semaphore_gather(
                resolve_extracted_nodes(
                    self.clients,
                    extracted_nodes,
                    episode,
                    previous_episodes,
                    entity_types,
                ),
                extract_edges(
                    self.clients,
                    episode,
                    extracted_nodes,
                    previous_episodes,
                    edge_type_map or edge_type_map_default,
                    group_id,
                    edge_types,
                ),
                max_coroutines=self.max_coroutines,
            )

            edges = resolve_edge_pointers(extracted_edges, uuid_map)

            (resolved_edges, invalidated_edges), hydrated_nodes = await semaphore_gather(
                resolve_extracted_edges(
                    self.clients,
                    edges,
                    episode,
                    nodes,
                    edge_types or {},
                    edge_type_map or edge_type_map_default,
                ),
                extract_attributes_from_nodes(
                    self.clients, nodes, episode, previous_episodes, entity_types
                ),
                max_coroutines=self.max_coroutines,
            )

            duplicate_of_edges = build_duplicate_of_edges(episode, now, node_duplicates)

            entity_edges = resolved_edges + invalidated_edges + duplicate_of_edges

            episodic_edges = build_episodic_edges(nodes, episode, now)

            episode.entity_edges = [edge.uuid for edge in entity_edges]

            if not self.store_raw_episode_content:
                episode.content = ''

            await add_nodes_and_edges_bulk(
                self.driver, [episode], episodic_edges, hydrated_nodes, entity_edges, self.embedder
            )

            # Update any communities
            if update_communities:
                await semaphore_gather(
                    *[
                        update_community(self.driver, self.llm_client, self.embedder, node)
                        for node in nodes
                    ],
                    max_coroutines=self.max_coroutines,
                )
            end = time()
            logger.info(f'Completed add_episode in {(end - start) * 1000} ms')

            return AddEpisodeResults(episode=episode, nodes=nodes, edges=entity_edges)

        except Exception as e:
            raise e

    #### WIP: USE AT YOUR OWN RISK ####
    async def add_episode_bulk(self, bulk_episodes: list[RawEpisode], group_id: str = ''):
        """
        Process multiple episodes in bulk and update the graph.

        This method extracts information from multiple episodes, creates nodes and edges,
        and updates the graph database accordingly, all in a single batch operation.

        Parameters
        ----------
        bulk_episodes : list[RawEpisode]
            A list of RawEpisode objects to be processed and added to the graph.
        group_id : str | None
            An id for the graph partition the episode is a part of.

        Returns
        -------
        None

        Notes
        -----
        This method performs several steps including:
        - Saving all episodes to the database
        - Retrieving previous episode context for each new episode
        - Extracting nodes and edges from all episodes
        - Generating embeddings for nodes and edges
        - Deduplicating nodes and edges
        - Saving nodes, episodic edges, and entity edges to the knowledge graph

        This bulk operation is designed for efficiency when processing multiple episodes
        at once. However, it's important to ensure that the bulk operation doesn't
        overwhelm system resources. Consider implementing rate limiting or chunking for
        very large batches of episodes.

        Important: This method does not perform edge invalidation or date extraction steps.
        If these operations are required, use the `add_episode` method instead for each
        individual episode.
        """
        try:
            start = time()
            now = utc_now()

            validate_group_id(group_id)

            episodes = [
                EpisodicNode(
                    name=episode.name,
                    labels=[],
                    source=episode.source,
                    content=episode.content,
                    source_description=episode.source_description,
                    group_id=group_id,
                    created_at=now,
                    valid_at=episode.reference_time,
                )
                for episode in bulk_episodes
            ]

            # Save all the episodes
            await semaphore_gather(
                *[episode.save(self.driver) for episode in episodes],
                max_coroutines=self.max_coroutines,
            )

            # Get previous episode context for each episode
            episode_pairs = await retrieve_previous_episodes_bulk(self.driver, episodes)

            # Extract all nodes and edges
            (
                extracted_nodes,
                extracted_edges,
                episodic_edges,
            ) = await extract_nodes_and_edges_bulk(self.clients, episode_pairs, None, None)

            # Generate embeddings
            await semaphore_gather(
                *[node.generate_name_embedding(self.embedder) for node in extracted_nodes],
                *[edge.generate_embedding(self.embedder) for edge in extracted_edges],
                max_coroutines=self.max_coroutines,
            )

            # Dedupe extracted nodes, compress extracted edges
            (nodes, uuid_map), extracted_edges_timestamped = await semaphore_gather(
                dedupe_nodes_bulk(self.driver, self.llm_client, extracted_nodes),
                extract_edge_dates_bulk(self.llm_client, extracted_edges, episode_pairs),
                max_coroutines=self.max_coroutines,
            )

            # save nodes to KG
            await semaphore_gather(
                *[node.save(self.driver) for node in nodes],
                max_coroutines=self.max_coroutines,
            )

            # re-map edge pointers so that they don't point to discard dupe nodes
            extracted_edges_with_resolved_pointers: list[EntityEdge] = resolve_edge_pointers(
                extracted_edges_timestamped, uuid_map
            )
            episodic_edges_with_resolved_pointers: list[EpisodicEdge] = resolve_edge_pointers(
                episodic_edges, uuid_map
            )

            # save episodic edges to KG
            await semaphore_gather(
                *[edge.save(self.driver) for edge in episodic_edges_with_resolved_pointers],
                max_coroutines=self.max_coroutines,
            )

            # Dedupe extracted edges
            edges = await dedupe_edges_bulk(
                self.driver, self.llm_client, extracted_edges_with_resolved_pointers
            )
            logger.debug(f'extracted edge length: {len(edges)}')

            # invalidate edges

            # save edges to KG
            await semaphore_gather(
                *[edge.save(self.driver) for edge in edges],
                max_coroutines=self.max_coroutines,
            )

            end = time()
            logger.info(f'Completed add_episode_bulk in {(end - start) * 1000} ms')

        except Exception as e:
            raise e

    async def build_communities(self, group_ids: list[str] | None = None) -> list[CommunityNode]:
        """
        Use a community clustering algorithm to find communities of nodes. Create community nodes summarising
        the content of these communities.
        ----------
        query : list[str] | None
            Optional. Create communities only for the listed group_ids. If blank the entire graph will be used.
        """
        # Clear existing communities
        await remove_communities(self.driver)

        community_nodes, community_edges = await build_communities(
            self.driver, self.llm_client, group_ids
        )

        await semaphore_gather(
            *[node.generate_name_embedding(self.embedder) for node in community_nodes],
            max_coroutines=self.max_coroutines,
        )

        await semaphore_gather(
            *[node.save(self.driver) for node in community_nodes],
            max_coroutines=self.max_coroutines,
        )
        await semaphore_gather(
            *[edge.save(self.driver) for edge in community_edges],
            max_coroutines=self.max_coroutines,
        )

        return community_nodes

    async def search(
        self,
        query: str,
        center_node_uuid: str | None = None,
        group_ids: list[str] | None = None,
        num_results=DEFAULT_SEARCH_LIMIT,
        search_filter: SearchFilters | None = None,
        key: Literal['name_embedding', 'summary_embedding'] = 'name_embedding',
    ) -> list[EntityEdge]:
        """
        Perform a hybrid search on the knowledge graph.

        This method executes a search query on the graph, combining vector and
        text-based search techniques to retrieve relevant facts, returning the edges as a string.

        This is our basic out-of-the-box search, for more robust results we recommend using our more advanced
        search method graphiti.search_().

        Parameters
        ----------
        query : str
            The search query string.
        center_node_uuid: str, optional
            Facts will be reranked based on proximity to this node
        group_ids : list[str | None] | None, optional
            The graph partitions to return data from.
        num_results : int, optional
            The maximum number of results to return. Defaults to 10.

        Returns
        -------
        list
            A list of EntityEdge objects that are relevant to the search query.

        Notes
        -----
        This method uses a SearchConfig with num_episodes set to 0 and
        num_results set to the provided num_results parameter.

        The search is performed using the current date and time as the reference
        point for temporal relevance.
        """
        search_config = (
            EDGE_HYBRID_SEARCH_RRF if center_node_uuid is None else EDGE_HYBRID_SEARCH_NODE_DISTANCE
        )
        search_config.limit = num_results
        search_config.node_config.key = key

        edges = (
            await search(
                self.clients,
                query,
                group_ids,
                search_config,
                search_filter if search_filter is not None else SearchFilters(),
                center_node_uuid,
            )
        ).edges

        return edges

    async def _search(
        self,
        query: str,
        config: SearchConfig,
        group_ids: list[str] | None = None,
        center_node_uuid: str | None = None,
        bfs_origin_node_uuids: list[str] | None = None,
        search_filter: SearchFilters | None = None,
    ) -> SearchResults:
        """DEPRECATED"""
        return await self.search_(
            query, config, group_ids, center_node_uuid, bfs_origin_node_uuids, search_filter
        )

    async def search_(
        self,
        query: str,
        config: SearchConfig = COMBINED_HYBRID_SEARCH_CROSS_ENCODER,
        group_ids: list[str] | None = None,
        center_node_uuid: str | None = None,
        bfs_origin_node_uuids: list[str] | None = None,
        search_filter: SearchFilters | None = None,
        key: Literal['name_embedding', 'summary_embedding'] = 'name_embedding',
        num_results: int = DEFAULT_SEARCH_LIMIT,
    ) -> SearchResults:
        """search_ (replaces _search) is our advanced search method that returns Graph objects (nodes and edges) rather
        than a list of facts. This endpoint allows the end user to utilize more advanced features such as filters and
        different search and reranker methodologies across different layers in the graph.

        For different config recipes refer to search/search_config_recipes.
        """

        config.node_config.key = key
        config.limit = num_results
        return await search(
            self.clients,
            query,
            group_ids,
            config,
            search_filter if search_filter is not None else SearchFilters(),
            center_node_uuid,
            bfs_origin_node_uuids,
        )

    async def get_nodes_and_edges_by_episode(self, episode_uuids: list[str]) -> SearchResults:
        episodes = await EpisodicNode.get_by_uuids(self.driver, episode_uuids)

        edges_list = await semaphore_gather(
            *[EntityEdge.get_by_uuids(self.driver, episode.entity_edges) for episode in episodes],
            max_coroutines=self.max_coroutines,
        )

        edges: list[EntityEdge] = [edge for lst in edges_list for edge in lst]

        nodes = await get_mentioned_nodes(self.driver, episodes)

        return SearchResults(edges=edges, nodes=nodes, episodes=[], communities=[])

    async def add_triplet(self, source_node: EntityNode, edge: EntityEdge, target_node: EntityNode):
        if source_node.name_embedding is None:
            await source_node.generate_name_embedding(self.embedder)
        if source_node.summary_embedding is None:
            await source_node.generate_summary_embedding(self.embedder)
        if target_node.name_embedding is None:
            await target_node.generate_name_embedding(self.embedder)
        if target_node.summary_embedding is None:
            await target_node.generate_summary_embedding(self.embedder)
        if edge.fact_embedding is None:
            await edge.generate_embedding(self.embedder)

        resolved_nodes, uuid_map, _ = await resolve_extracted_nodes(
            self.clients,
            [source_node, target_node],
        )

        updated_edge = resolve_edge_pointers([edge], uuid_map)[0]

        related_edges = (await get_relevant_edges(self.driver, [updated_edge], SearchFilters()))[0]
        existing_edges = (
            await get_edge_invalidation_candidates(self.driver, [updated_edge], SearchFilters())
        )[0]

        resolved_edge, invalidated_edges = await resolve_extracted_edge(
            self.llm_client,
            updated_edge,
            related_edges,
            existing_edges,
            EpisodicNode(
                name='',
                source=EpisodeType.text,
                source_description='',
                content='',
                valid_at=edge.valid_at or utc_now(),
                entity_edges=[],
                group_id=edge.group_id,
            ),
        )

        await add_nodes_and_edges_bulk(
            self.driver, [], [], resolved_nodes, [resolved_edge] + invalidated_edges, self.embedder
        )

    async def remove_episode(self, episode_uuid: str):
        # Find the episode to be deleted
        episode = await EpisodicNode.get_by_uuid(self.driver, episode_uuid)

        # Find edges mentioned by the episode
        edges = await EntityEdge.get_by_uuids(self.driver, episode.entity_edges)

        # We should only delete edges created by the episode
        edges_to_delete: list[EntityEdge] = []
        for edge in edges:
            if edge.episodes and edge.episodes[0] == episode.uuid:
                edges_to_delete.append(edge)

        # Find nodes mentioned by the episode
        nodes = await get_mentioned_nodes(self.driver, [episode])
        # We should delete all nodes that are only mentioned in the deleted episode
        nodes_to_delete: list[EntityNode] = []
        for node in nodes:
            query: LiteralString = 'MATCH (e:Episodic)-[:MENTIONS]->(n:Entity {uuid: $uuid}) RETURN count(*) AS episode_count'
            records, _, _ = await self.driver.execute_query(
                query, uuid=node.uuid, database_=DEFAULT_DATABASE, routing_='r'
            )

            for record in records:
                if record['episode_count'] == 1:
                    nodes_to_delete.append(node)

<<<<<<< HEAD
        await semaphore_gather(*[node.delete(self.driver) for node in nodes_to_delete])
        await semaphore_gather(*[edge.delete(self.driver) for edge in edges_to_delete])
=======
        await semaphore_gather(
            *[node.delete(self.driver) for node in nodes_to_delete],
            max_coroutines=self.max_coroutines,
        )
        await semaphore_gather(
            *[edge.delete(self.driver) for edge in edges_to_delete],
            max_coroutines=self.max_coroutines,
        )
>>>>>>> a92ce85a
        await episode.delete(self.driver)

    async def check_group_id_exists(self, group_id):  
        # 首先尝试获取具有该 group_id 的实体节点  
        try:  
            nodes = await EntityNode.get_by_group_ids(self.driver, [group_id])  
            if len(nodes) > 0:  
                return True  
        except Exception:  
            pass  
        
        # 如果没有找到实体节点，尝试获取边  
        try:  
            edges = await EntityEdge.get_by_group_ids(self.driver, [group_id])  
            if len(edges) > 0:  
                return True  
        except Exception:  
            pass  
        
        # 如果仍然没有找到，尝试获取情节节点  
        try:  
            episodes = await EpisodicNode.get_by_group_ids(self.driver, [group_id])  
            if len(episodes) > 0:  
                return True  
        except Exception:  
            pass  
        
        # 如果所有尝试都失败，则 group_id 不存在  
        return False
    
    async def delete_group(self, group_id: str):
        try:
            edges = await EntityEdge.get_by_group_ids(self.driver, [group_id])
        except Exception:
            logger.warning(f'No edges found for group {group_id}')
            edges = []

        nodes = await EntityNode.get_by_group_ids(self.driver, [group_id])

        episodes = await EpisodicNode.get_by_group_ids(self.driver, [group_id])

        for edge in edges:
            await edge.delete(self.driver)

        for node in nodes:
            await node.delete(self.driver)

        for episode in episodes:
            await episode.delete(self.driver)<|MERGE_RESOLUTION|>--- conflicted
+++ resolved
@@ -886,10 +886,6 @@
                 if record['episode_count'] == 1:
                     nodes_to_delete.append(node)
 
-<<<<<<< HEAD
-        await semaphore_gather(*[node.delete(self.driver) for node in nodes_to_delete])
-        await semaphore_gather(*[edge.delete(self.driver) for edge in edges_to_delete])
-=======
         await semaphore_gather(
             *[node.delete(self.driver) for node in nodes_to_delete],
             max_coroutines=self.max_coroutines,
@@ -898,7 +894,6 @@
             *[edge.delete(self.driver) for edge in edges_to_delete],
             max_coroutines=self.max_coroutines,
         )
->>>>>>> a92ce85a
         await episode.delete(self.driver)
 
     async def check_group_id_exists(self, group_id):  
